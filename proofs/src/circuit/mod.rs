//! Traits and structs for implementing circuit components.

use std::{fmt, marker::PhantomData};

use ff::Field;

use crate::plonk::{Advice, Any, Challenge, Column, Error, Fixed, Instance, Selector, TableColumn};

mod value;
pub use value::Value;

#[cfg(feature = "region-groups")]
pub mod groups;

pub mod floor_planner;
pub use floor_planner::single_pass::SimpleFloorPlanner;

pub mod layouter;
mod table_layouter;

pub use table_layouter::{SimpleTableLayouter, TableLayouter};

use crate::utils::rational::Rational;

/// A chip implements a set of instructions that can be used by gadgets.
///
/// The chip stores state that is required at circuit synthesis time in
/// [`Chip::Config`], which can be fetched via [`Chip::config`].
///
/// The chip also loads any fixed configuration needed at synthesis time
/// using its own implementation of `load`, and stores it in [`Chip::Loaded`].
/// This can be accessed via [`Chip::loaded`].
pub trait Chip<F: Field>: Sized {
    /// A type that holds the configuration for this chip, and any other state
    /// it may need during circuit synthesis, that can be derived during
    /// [`Circuit::configure`].
    ///
    /// [`Circuit::configure`]: crate::plonk::Circuit::configure
    type Config: fmt::Debug + Clone;

    /// A type that holds any general chip state that needs to be loaded at the
    /// start of [`Circuit::synthesize`]. This might simply be `()` for some
    /// chips.
    ///
    /// [`Circuit::synthesize`]: crate::plonk::Circuit::synthesize
    type Loaded: fmt::Debug + Clone;

    /// The chip holds its own configuration.
    fn config(&self) -> &Self::Config;

    /// Provides access to general chip state loaded at the beginning of circuit
    /// synthesis.
    ///
    /// Panics if called before `Chip::load`.
    fn loaded(&self) -> &Self::Loaded;
}

/// Index of a region in a layouter
#[derive(Clone, Copy, Debug, PartialEq, Eq, Hash)]
pub struct RegionIndex(usize);

impl From<usize> for RegionIndex {
    fn from(idx: usize) -> RegionIndex {
        RegionIndex(idx)
    }
}

impl std::ops::Deref for RegionIndex {
    type Target = usize;

    fn deref(&self) -> &Self::Target {
        &self.0
    }
}

/// Starting row of a region in a layouter
#[derive(Clone, Copy, Debug, PartialEq, Eq)]
pub struct RegionStart(usize);

impl From<usize> for RegionStart {
    fn from(idx: usize) -> RegionStart {
        RegionStart(idx)
    }
}

impl std::ops::Deref for RegionStart {
    type Target = usize;

    fn deref(&self) -> &Self::Target {
        &self.0
    }
}

/// A pointer to a cell within a circuit.
#[derive(Clone, Copy, Debug, PartialEq, Eq, Hash)]
pub struct Cell {
    /// Identifies the region in which this cell resides.
    pub region_index: RegionIndex,
    /// The relative offset of this cell within its region.
    pub row_offset: usize,
    /// The column of this cell.
    pub column: Column<Any>,
}

#[cfg(feature = "decompose-in-cells")]
impl picus_support::DecomposeIn<Self> for Cell {
    fn cells(&self) -> impl IntoIterator<Item = Self> {
        std::iter::once(*self)
    }
}

/// An assigned cell.
#[derive(Clone, Debug)]
pub struct AssignedCell<V, F: Field> {
    value: Value<V>,
    cell: Cell,
    _marker: PhantomData<F>,
}

impl<V: Eq, F: Field> AssignedCell<V, F> {
    /// Update the value of an `AssignedCell`.
    ///
    /// Returns an error if the cell had a value which is different from the one
    /// we are trying to set.
    pub fn update_value(&mut self, v: V) -> Result<(), Error> {
        self.value.error_if_known_and(|other| v != *other)?;
        self.value = Value::known(v);
        Ok(())
    }
}

impl<V, F: Field> PartialEq for AssignedCell<V, F> {
    fn eq(&self, other: &Self) -> bool {
        self.cell == other.cell
    }
}

impl<V, F: Field> Eq for AssignedCell<V, F> {}

use std::hash::{Hash, Hasher};
impl<V, F: Field> Hash for AssignedCell<V, F> {
    fn hash<H: Hasher>(&self, state: &mut H) {
        self.cell.hash(state)
    }
}

impl<V, F: Field> AssignedCell<V, F> {
    /// Returns the value of the [`AssignedCell`].
    pub fn value(&self) -> Value<&V> {
        self.value.as_ref()
    }

    /// Returns the cell.
    pub fn cell(&self) -> Cell {
        self.cell
    }
}

impl<V, F: Field> AssignedCell<V, F>
where
    for<'v> Rational<F>: From<&'v V>,
{
    /// Returns the field element value of the [`AssignedCell`].
    pub fn value_field(&self) -> Value<Rational<F>> {
        self.value.to_field()
    }
}

impl<F: Field> AssignedCell<Rational<F>, F> {
    /// Evaluates this assigned cell's value directly, performing an unbatched
    /// inversion if necessary.
    ///
    /// If the denominator is zero, the returned cell's value is zero.
    pub fn evaluate(self) -> AssignedCell<F, F> {
        AssignedCell {
            value: self.value.evaluate(),
            cell: self.cell,
            _marker: Default::default(),
        }
    }
}

impl<V: Clone, F: Field> AssignedCell<V, F>
where
    for<'v> Rational<F>: From<&'v V>,
{
    /// Copies the value to a given advice cell and constrains them to be equal.
    ///
    /// Returns an error if either this cell or the given cell are in columns
    /// where equality has not been enabled.
    pub fn copy_advice<A, AR>(
        &self,
        annotation: A,
        region: &mut Region<'_, F>,
        column: Column<Advice>,
        offset: usize,
    ) -> Result<Self, Error>
    where
        A: Fn() -> AR,
        AR: Into<String>,
    {
        let assigned_cell =
            region.assign_advice(annotation, column, offset, || self.value.clone())?;
        region.constrain_equal(assigned_cell.cell(), self.cell())?;

        Ok(assigned_cell)
    }
}

#[cfg(feature = "decompose-in-cells")]
impl<V, F: Field> picus_support::DecomposeIn<Cell> for AssignedCell<V, F> {
    fn cells(&self) -> impl IntoIterator<Item = Cell> {
        std::iter::once(self.cell())
    }
}

#[cfg(feature = "extraction")]
impl<F: ff::PrimeField> extractor_support::cells::CellReprSize for AssignedCell<F, F> {
    const SIZE: usize = 1;
}

#[cfg(feature = "extraction")]
impl<F: ff::PrimeField, C, L>
    extractor_support::cells::load::LoadFromCells<F, C, crate::ExtractionSupport, L>
    for AssignedCell<F, F>
{
    fn load(
        ctx: &mut extractor_support::cells::ctx::ICtx<F, crate::ExtractionSupport>,
        _: &C,
        layouter: &mut impl extractor_support::cells::ctx::LayoutAdaptor<
            F,
            crate::ExtractionSupport,
            Adaptee = L,
        >,
        _: &mut extractor_support::circuit::injected::InjectedIR<
            RegionIndex,
            crate::plonk::Expression<F>,
        >,
    ) -> Result<Self, Error> {
        ctx.assign_next(layouter)
    }
}

#[cfg(feature = "extraction")]
impl<F: ff::PrimeField, C, L>
    extractor_support::cells::store::StoreIntoCells<F, C, crate::ExtractionSupport, L>
    for AssignedCell<F, F>
{
    fn store(
        self,
        ctx: &mut extractor_support::cells::ctx::OCtx<F, crate::ExtractionSupport>,
        _: &C,
        layouter: &mut impl extractor_support::cells::ctx::LayoutAdaptor<
            F,
            crate::ExtractionSupport,
            Adaptee = L,
        >,
        _: &mut extractor_support::circuit::injected::InjectedIR<
            RegionIndex,
            crate::plonk::Expression<F>,
        >,
    ) -> Result<(), Error> {
        ctx.assign_next(self, layouter)
    }
}

/// A region of the circuit in which a [`Chip`] can assign cells.
///
/// Inside a region, the chip may freely use relative offsets; the [`Layouter`]
/// will treat these assignments as a single "region" within the circuit.
///
/// The [`Layouter`] is allowed to optimise between regions as it sees fit.
/// Chips must use [`Region::constrain_equal`] to copy in variables assigned in
/// other regions.
///
/// TODO: It would be great if we could constrain the columns in these types to
/// be "logical" columns that are guaranteed to correspond to the chip (and have
/// come from `Chip::Config`).
#[derive(Debug)]
pub struct Region<'r, F: Field> {
    region: &'r mut dyn layouter::RegionLayouter<F>,
}

impl<'r, F: Field> From<&'r mut dyn layouter::RegionLayouter<F>> for Region<'r, F> {
    fn from(region: &'r mut dyn layouter::RegionLayouter<F>) -> Self {
        Region { region }
    }
}

impl<F: Field> Region<'_, F> {
    /// Enables a selector at the given offset.
    pub(crate) fn enable_selector<A, AR>(
        &mut self,
        annotation: A,
        selector: &Selector,
        offset: usize,
    ) -> Result<(), Error>
    where
        A: Fn() -> AR,
        AR: Into<String>,
    {
        self.region.enable_selector(&|| annotation().into(), selector, offset)
    }

    /// Allows the circuit implementor to name/annotate a Column within a Region
    /// context.
    ///
    /// This is useful in order to improve the amount of information that
    /// `prover.verify()` and `prover.assert_satisfied()` can provide.
    pub fn name_column<A, AR, T>(&mut self, annotation: A, column: T)
    where
        A: Fn() -> AR,
        AR: Into<String>,
        T: Into<Column<Any>>,
    {
        self.region.name_column(&|| annotation().into(), column.into());
    }

    /// Assign an advice column value (witness).
    ///
    /// Even though `to` has `FnMut` bounds, it is guaranteed to be called at
    /// most once.
    pub fn assign_advice<'v, V, VR, A, AR>(
        &'v mut self,
        annotation: A,
        column: Column<Advice>,
        offset: usize,
        mut to: V,
    ) -> Result<AssignedCell<VR, F>, Error>
    where
        V: FnMut() -> Value<VR> + 'v,
        for<'vr> Rational<F>: From<&'vr VR>,
        A: Fn() -> AR,
        AR: Into<String>,
    {
        let mut value = Value::unknown();
        let cell =
            self.region.assign_advice(&|| annotation().into(), column, offset, &mut || {
                let v = to();
                let value_f = v.to_field();
                value = v;
                value_f
            })?;

        Ok(AssignedCell {
            value,
            cell,
            _marker: PhantomData,
        })
    }

    /// Assigns a constant value to the column `advice` at `offset` within this
    /// region.
    ///
    /// The constant value will be assigned to a cell within one of the fixed
    /// columns configured via `ConstraintSystem::enable_constant`.
    ///
    /// Returns the advice cell.
    pub fn assign_advice_from_constant<VR, A, AR>(
        &mut self,
        annotation: A,
        column: Column<Advice>,
        offset: usize,
        constant: VR,
    ) -> Result<AssignedCell<VR, F>, Error>
    where
        for<'vr> Rational<F>: From<&'vr VR>,
        A: Fn() -> AR,
        AR: Into<String>,
    {
        let cell = self.region.assign_advice_from_constant(
            &|| annotation().into(),
            column,
            offset,
            (&constant).into(),
        )?;

        Ok(AssignedCell {
            value: Value::known(constant),
            cell,
            _marker: PhantomData,
        })
    }

    /// Assign the value of the instance column's cell at absolute location
    /// `row` to the column `advice` at `offset` within this region.
    ///
    /// Returns the advice cell, and its value if known.
    pub fn assign_advice_from_instance<A, AR>(
        &mut self,
        annotation: A,
        instance: Column<Instance>,
        row: usize,
        advice: Column<Advice>,
        offset: usize,
    ) -> Result<AssignedCell<F, F>, Error>
    where
        A: Fn() -> AR,
        AR: Into<String>,
    {
        let (cell, value) = self.region.assign_advice_from_instance(
            &|| annotation().into(),
            instance,
            row,
            advice,
            offset,
        )?;

        Ok(AssignedCell {
            value,
            cell,
            _marker: PhantomData,
        })
    }

    /// Returns the value of the instance column's cell at absolute location
    /// `row`.
    ///
    /// This method is only provided for convenience; it does not create any
    /// constraints. Callers still need to use
    /// [`Self::assign_advice_from_instance`] to constrain the
    /// instance values in their circuit.
    pub fn instance_value(
        &mut self,
        instance: Column<Instance>,
        row: usize,
    ) -> Result<Value<F>, Error> {
        self.region.instance_value(instance, row)
    }

    /// Assign a fixed value.
    ///
    /// Even though `to` has `FnMut` bounds, it is guaranteed to be called at
    /// most once.
    pub fn assign_fixed<'v, V, VR, A, AR>(
        &'v mut self,
        annotation: A,
        column: Column<Fixed>,
        offset: usize,
        mut to: V,
    ) -> Result<AssignedCell<VR, F>, Error>
    where
        V: FnMut() -> Value<VR> + 'v,
        for<'vr> Rational<F>: From<&'vr VR>,
        A: Fn() -> AR,
        AR: Into<String>,
    {
        let mut value = Value::unknown();
        let cell =
            self.region.assign_fixed(&|| annotation().into(), column, offset, &mut || {
                let v = to();
                let value_f = v.to_field();
                value = v;
                value_f
            })?;

        Ok(AssignedCell {
            value,
            cell,
            _marker: PhantomData,
        })
    }

    /// Constrains a cell to have a constant value.
    ///
    /// Returns an error if the cell is in a column where equality has not been
    /// enabled.
    pub fn constrain_constant<VR>(&mut self, cell: Cell, constant: VR) -> Result<(), Error>
    where
        VR: Into<Rational<F>>,
    {
        self.region.constrain_constant(cell, constant.into())
    }

    /// Constrains two cells to have the same value.
    ///
    /// Returns an error if either of the cells are in columns where equality
    /// has not been enabled.
    pub fn constrain_equal(&mut self, left: Cell, right: Cell) -> Result<(), Error> {
        self.region.constrain_equal(left, right)
    }
}

/// A lookup table in the circuit.
#[derive(Debug)]
pub struct Table<'r, F: Field> {
    table: &'r mut dyn TableLayouter<F>,
}

impl<'r, F: Field> From<&'r mut dyn TableLayouter<F>> for Table<'r, F> {
    fn from(table: &'r mut dyn TableLayouter<F>) -> Self {
        Table { table }
    }
}

impl<F: Field> Table<'_, F> {
    /// Assigns a fixed value to a table cell.
    ///
    /// Returns an error if the table cell has already been assigned to.
    ///
    /// Even though `to` has `FnMut` bounds, it is guaranteed to be called at
    /// most once.
    pub fn assign_cell<'v, V, VR, A, AR>(
        &'v mut self,
        annotation: A,
        column: TableColumn,
        offset: usize,
        mut to: V,
    ) -> Result<(), Error>
    where
        V: FnMut() -> Value<VR> + 'v,
        VR: Into<Rational<F>>,
        A: Fn() -> AR,
        AR: Into<String>,
    {
        self.table.assign_cell(&|| annotation().into(), column, offset, &mut || {
            to().into_field()
        })
    }
}

/// A layout strategy within a circuit. The layouter is chip-agnostic and
/// applies its strategy to the context and config it is given.
///
/// This abstracts over the circuit assignments, handling row indices etc.
pub trait Layouter<F: Field> {
    /// Represents the type of the "root" of this layouter, so that nested
    /// namespaces can minimize indirection.
    type Root: Layouter<F>;

    /// Assign a region of gates to an absolute row number.
    ///
    /// Inside the closure, the chip may freely use relative offsets; the
    /// `Layouter` will treat these assignments as a single "region" within
    /// the circuit. Outside this closure, the `Layouter` is allowed to
    /// optimise as it sees fit.
    ///
    /// ```text
    /// fn assign_region(&mut self, || "region name", |region| {
    ///     let config = chip.config();
    ///     region.assign_advice(config.a, offset, || { Some(value)});
    /// });
    /// ```
    fn assign_region<A, AR, N, NR>(&mut self, name: N, assignment: A) -> Result<AR, Error>
    where
        A: FnMut(Region<'_, F>) -> Result<AR, Error>,
        N: Fn() -> NR,
        NR: Into<String>;

    /// Assign a table region to an absolute row number.
    ///
    /// ```text
    /// fn assign_table(&mut self, || "table name", |table| {
    ///     let config = chip.config();
    ///     table.assign_fixed(config.a, offset, || { Some(value)});
    /// });
    /// ```
    fn assign_table<A, N, NR>(&mut self, name: N, assignment: A) -> Result<(), Error>
    where
        A: FnMut(Table<'_, F>) -> Result<(), Error>,
        N: Fn() -> NR,
        NR: Into<String>;

    /// Constrains a [`Cell`] to equal an instance column's row value at an
    /// absolute position.
    fn constrain_instance(
        &mut self,
        cell: Cell,
        column: Column<Instance>,
        row: usize,
    ) -> Result<(), Error>;

    /// Queries the value of the given challenge.
    ///
    /// Returns `Value::unknown()` if the current synthesis phase is before the
    /// challenge can be queried.
    fn get_challenge(&self, challenge: Challenge) -> Value<F>;

    /// Gets the "root" of this assignment, bypassing the namespacing.
    ///
    /// Not intended for downstream consumption; use [`Layouter::namespace`]
    /// instead.
    fn get_root(&mut self) -> &mut Self::Root;

    /// Creates a new (sub)namespace and enters into it.
    ///
    /// Not intended for downstream consumption; use [`Layouter::namespace`]
    /// instead.
    fn push_namespace<NR, N>(&mut self, name_fn: N)
    where
        NR: Into<String>,
        N: FnOnce() -> NR;

    /// Exits out of the existing namespace.
    ///
    /// Not intended for downstream consumption; use [`Layouter::namespace`]
    /// instead.
    fn pop_namespace(&mut self, gadget_name: Option<String>);

    /// Enters into a namespace.
    fn namespace<NR, N>(&mut self, name_fn: N) -> NamespacedLayouter<'_, F, Self::Root>
    where
        NR: Into<String>,
        N: FnOnce() -> NR,
    {
        self.get_root().push_namespace(name_fn);

        NamespacedLayouter(self.get_root(), PhantomData)
    }

    /// Creates a new group and enters into it.
    ///
    /// Not intended for downstream consumption; use [`Layouter::group`]
    /// instead.
    #[cfg(feature = "region-groups")]
    fn push_group<N, NR, K>(&mut self, name: N, key: K)
    where
        NR: Into<String>,
        N: FnOnce() -> NR,
        K: groups::GroupKey;

    /// Exits out of the group.
    ///
    /// Not intended for downstream consumption; use [`Layouter::group`]
    /// instead.
    #[cfg(feature = "region-groups")]
    fn pop_group(&mut self, meta: groups::RegionsGroup);

    /// Groups a set of regions together.
    ///
    /// Inside the closure the chip can use [`groups::GroupLayouter`] to define
    /// the regions that are part of the group and [`groups::RegionsGroup`]
    /// to add annotations to the group. See the documentation of that
    /// struct for more details about what can be annotated. These annotations
    /// are intended for upstream consumers and may have additional
    /// requirements the annotations must meet.
    ///
    /// Expects an implementation of [`groups::GroupKey`] with a key that
    /// uniquely identifies the group. The [`crate::default_group_key!`]
    /// macro offers an implementation based on the source code location
    /// where the group was created, which should be enough for most cases. If
    /// you have additional requirements for uniquely identifing your groups
    /// you can add your own implementation of [`groups::GroupKey`] and use
    /// that instead.
    ///
    /// This key is intended for upstream consumers that need to know what
    /// groups are equivalent.
    ///
    /// # Example
    ///
    /// ```ignore
    /// fn sum(&self,
    ///     layouter: &mut impl Layouter<F>,
    ///     lhs: &AssignedCell<F, F>,
    ///     rhs: &AssignedCell<F, F>
    /// ) -> Result<AssignedCell<F, F>, Error> { /*...*/ }
    ///
    /// fn sum3(
    ///     &self,
    ///     layouter: &mut impl Layouter<F>,
    ///     x: &AssignedCell<F, F>,
    ///     y: &AssignedCell<F, F>,
    ///     z: &AssignedCell<F, F>
    /// ) -> Result<AssignedCell<F, F>, Error> {
    ///     layouter.group(|| "sum3", default_group_key!(), |layouter, group| {
    ///         // Annotate the role of the input cells
    ///         group.annotate_inputs([x.cell(), y.cell(), z.cell()]);
    ///
    ///         let tmp = self.sum(layouter, x, y)?;
    ///         let o = self.sum(layouter, &tmp, z)?;
    ///
    ///         // Assign the output role to the result cell.
    ///         group.annotate_output(o.cell());
    ///         Ok(o)
    ///     });
    /// }
    /// ```
    #[cfg(feature = "region-groups")]
    fn group<A, AR, N, NR, K>(&mut self, name: N, key: K, mut assignment: A) -> Result<AR, Error>
    where
        A: FnMut(
            &mut groups::GroupLayouter<'_, F, Self::Root>,
            &mut groups::RegionsGroup,
        ) -> Result<AR, Error>,
        NR: Into<String>,
        N: FnOnce() -> NR,
        K: groups::GroupKey,
    {
        self.get_root().push_group(name, key);

        let mut scope = groups::GroupScope::new(self.get_root());
        assignment(&mut scope.layouter, &mut scope.meta)
    }
}

/// Wrapper over [`Layouter`] that implements
/// [`LayoutAdaptor`](extractor_support::cells::ctx::LayoutAdaptor).
#[cfg(feature = "extraction")]
#[derive(Debug)]
pub struct AdaptsLayouter<L> {
    layouter: L,
}

#[cfg(feature = "extraction")]
impl<L> AdaptsLayouter<L> {
    /// Constructs a new wrapper.
    pub fn new(layouter: L) -> Self {
        Self { layouter }
    }
}

#[cfg(feature = "extraction")]
impl<F: Field, L: Layouter<F>>
    extractor_support::cells::ctx::LayoutAdaptor<F, crate::ExtractionSupport>
    for AdaptsLayouter<L>
{
    type Adaptee = L;

    fn adaptee_ref(&self) -> &L {
        &self.layouter
    }

    fn adaptee_ref_mut(&mut self) -> &mut L {
        &mut self.layouter
    }

    fn constrain_instance(
        &mut self,
        cell: Cell,
        instance_col: Column<Instance>,
        instance_row: usize,
    ) -> Result<(), Error> {
        self.layouter.constrain_instance(cell, instance_col, instance_row)
    }

    fn constrain_advice_constant(
        &mut self,
        advice_col: Column<Advice>,
        advice_row: usize,
        constant: F,
    ) -> Result<Cell, Error> {
        Ok(self
            .layouter
            .assign_region(
                || format!("Adv[{}, {advice_row}] == 0", advice_col.index()),
                |mut region| {
                    region.assign_advice_from_constant(
                        || format!("Adv[{}, {advice_row}]", advice_col.index()),
                        advice_col,
                        advice_row,
                        constant,
                    )
                },
            )?
            .cell())
    }

    fn assign_advice_from_instance(
        &mut self,
        advice_col: Column<Advice>,
        advice_row: usize,
        instance_col: Column<Instance>,
        instance_row: usize,
    ) -> Result<AssignedCell<F, F>, Error> {
        self.layouter.assign_region(
            || "ins",
            |mut region| {
                region.assign_advice_from_instance(
                    || {
                        format!(
                            "Adv[{}, +{advice_row}] == Ins[{}, {instance_row}]",
                            advice_col.index(),
                            instance_col.index()
                        )
                    },
                    instance_col,
                    instance_row,
                    advice_col,
                    advice_row,
                )
            },
        )
    }

    fn copy_advice(
        &mut self,
        ac: &AssignedCell<F, F>,
        region: &mut Region<'_, F>,
        advice_col: Column<Advice>,
        advice_row: usize,
    ) -> Result<AssignedCell<F, F>, Error> {
        ac.copy_advice(|| "", region, advice_col, advice_row)
    }

    fn region<A, AR, N, NR>(&mut self, name: N, assignment: A) -> Result<AR, Error>
    where
        A: FnMut(Region<'_, F>) -> Result<AR, Error>,
        N: Fn() -> NR,
        NR: Into<String>,
    {
        self.layouter.assign_region(name, assignment)
    }
}

/// This is a "namespaced" layouter which borrows a `Layouter` (pushing a
/// namespace context) and, when dropped, pops out of the namespace context.
#[derive(Debug)]
pub struct NamespacedLayouter<'a, F: Field, L: Layouter<F> + 'a>(&'a mut L, PhantomData<F>);

impl<'a, F: Field, L: Layouter<F> + 'a> Layouter<F> for NamespacedLayouter<'a, F, L> {
    type Root = L::Root;

    fn assign_region<A, AR, N, NR>(&mut self, name: N, assignment: A) -> Result<AR, Error>
    where
        A: FnMut(Region<'_, F>) -> Result<AR, Error>,
        N: Fn() -> NR,
        NR: Into<String>,
    {
        self.0.assign_region(name, assignment)
    }

    fn assign_table<A, N, NR>(&mut self, name: N, assignment: A) -> Result<(), Error>
    where
        A: FnMut(Table<'_, F>) -> Result<(), Error>,
        N: Fn() -> NR,
        NR: Into<String>,
    {
        self.0.assign_table(name, assignment)
    }

    fn constrain_instance(
        &mut self,
        cell: Cell,
        column: Column<Instance>,
        row: usize,
    ) -> Result<(), Error> {
        self.0.constrain_instance(cell, column, row)
    }

    fn get_challenge(&self, challenge: Challenge) -> Value<F> {
        self.0.get_challenge(challenge)
    }

    fn get_root(&mut self) -> &mut Self::Root {
        self.0.get_root()
    }

    fn push_namespace<NR, N>(&mut self, _name_fn: N)
    where
        NR: Into<String>,
        N: FnOnce() -> NR,
    {
        panic!("Only the root's push_namespace should be called");
    }

    fn pop_namespace(&mut self, _gadget_name: Option<String>) {
        panic!("Only the root's pop_namespace should be called");
    }
<<<<<<< HEAD

    #[cfg(feature = "region-groups")]
    fn push_group<N, NR, K>(&mut self, name: N, key: K)
    where
        NR: Into<String>,
        N: FnOnce() -> NR,
        K: groups::GroupKey,
    {
        self.0.push_group(name, key)
    }

    #[cfg(feature = "region-groups")]
    fn pop_group(&mut self, meta: groups::RegionsGroup) {
        self.0.pop_group(meta)
    }
}

impl<'a, F: Field, L: Layouter<F> + 'a> Drop for NamespacedLayouter<'a, F, L> {
    fn drop(&mut self) {
        let gadget_name = {
            #[cfg(feature = "gadget-traces")]
            {
                let mut gadget_name = None;
                let mut is_second_frame = false;
                backtrace::trace(|frame| {
                    if is_second_frame {
                        // Resolve this instruction pointer to a symbol name.
                        backtrace::resolve_frame(frame, |symbol| {
                            gadget_name = symbol.name().map(|name| format!("{name:#}"));
                        });

                        // We are done!
                        false
                    } else {
                        // We want the next frame.
                        is_second_frame = true;
                        true
                    }
                });
                gadget_name
            }

            #[cfg(not(feature = "gadget-traces"))]
            None
        };

        self.get_root().pop_namespace(gadget_name);
    }
=======
>>>>>>> 802389df
}<|MERGE_RESOLUTION|>--- conflicted
+++ resolved
@@ -856,7 +856,6 @@
     fn pop_namespace(&mut self, _gadget_name: Option<String>) {
         panic!("Only the root's pop_namespace should be called");
     }
-<<<<<<< HEAD
 
     #[cfg(feature = "region-groups")]
     fn push_group<N, NR, K>(&mut self, name: N, key: K)
@@ -872,39 +871,4 @@
     fn pop_group(&mut self, meta: groups::RegionsGroup) {
         self.0.pop_group(meta)
     }
-}
-
-impl<'a, F: Field, L: Layouter<F> + 'a> Drop for NamespacedLayouter<'a, F, L> {
-    fn drop(&mut self) {
-        let gadget_name = {
-            #[cfg(feature = "gadget-traces")]
-            {
-                let mut gadget_name = None;
-                let mut is_second_frame = false;
-                backtrace::trace(|frame| {
-                    if is_second_frame {
-                        // Resolve this instruction pointer to a symbol name.
-                        backtrace::resolve_frame(frame, |symbol| {
-                            gadget_name = symbol.name().map(|name| format!("{name:#}"));
-                        });
-
-                        // We are done!
-                        false
-                    } else {
-                        // We want the next frame.
-                        is_second_frame = true;
-                        true
-                    }
-                });
-                gadget_name
-            }
-
-            #[cfg(not(feature = "gadget-traces"))]
-            None
-        };
-
-        self.get_root().pop_namespace(gadget_name);
-    }
-=======
->>>>>>> 802389df
 }